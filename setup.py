from setuptools import setup, find_packages

<<<<<<< HEAD
VERSION = "1.0.0"
=======
VERSION = "0.0.4"
>>>>>>> 88b1a320

with open("README.md") as readme_file:
    readme = readme_file.read()

<<<<<<< HEAD
with open("requirements.txt") as requirements_file:
    install_requires = [
        "torch>=1.9.0",
        "pytorch-lightning~=1.4.2",
        "torchmetrics~=0.5.0",
        "tqdm~=4.62.1",
        "wandb~=0.12.0",
        "omegaconf~=2.1.1",
        "commode-utils>=0.3.8",
    ]
=======
install_requires = [
    "torch~=1.7.1",
    "tqdm~=4.58.0",
    "numpy~=1.20.1",
    "pytorch-lightning==1.1.7",
    "wandb~=0.10.20",
    "hydra-core~=1.0.6",
]
>>>>>>> 88b1a320

setup_args = dict(
    name="code2seq",
    version=VERSION,
    description="Set of pytorch modules and utils to train code2seq model",
    long_description_content_type="text/markdown",
    long_description=readme,
    install_requires=install_requires,
    license="MIT",
    packages=find_packages(),
    author="Egor Spirin",
    author_email="spirin.egor@gmail.com",
    keywords=["code2seq", "pytorch", "pytorch-lightning", "ml4code", "ml4se"],
    url="https://github.com/JetBrains-Research/code2seq",
    download_url="https://pypi.org/project/code2seq/",
)

if __name__ == "__main__":
    setup(**setup_args)<|MERGE_RESOLUTION|>--- conflicted
+++ resolved
@@ -1,35 +1,19 @@
 from setuptools import setup, find_packages
 
-<<<<<<< HEAD
 VERSION = "1.0.0"
-=======
-VERSION = "0.0.4"
->>>>>>> 88b1a320
 
 with open("README.md") as readme_file:
     readme = readme_file.read()
 
-<<<<<<< HEAD
-with open("requirements.txt") as requirements_file:
-    install_requires = [
-        "torch>=1.9.0",
-        "pytorch-lightning~=1.4.2",
-        "torchmetrics~=0.5.0",
-        "tqdm~=4.62.1",
-        "wandb~=0.12.0",
-        "omegaconf~=2.1.1",
-        "commode-utils>=0.3.8",
-    ]
-=======
 install_requires = [
-    "torch~=1.7.1",
-    "tqdm~=4.58.0",
-    "numpy~=1.20.1",
-    "pytorch-lightning==1.1.7",
-    "wandb~=0.10.20",
-    "hydra-core~=1.0.6",
+    "torch>=1.9.0",
+    "pytorch-lightning~=1.4.2",
+    "torchmetrics~=0.5.0",
+    "tqdm~=4.62.1",
+    "wandb~=0.12.0",
+    "omegaconf~=2.1.1",
+    "commode-utils>=0.3.8",
 ]
->>>>>>> 88b1a320
 
 setup_args = dict(
     name="code2seq",
